--- conflicted
+++ resolved
@@ -6,11 +6,7 @@
 
 
 if jax_available:
-<<<<<<< HEAD
-    from .jax import Jax, JaxRbm, JaxMpsPeriodic
-=======
-    from .jax import Jax, JaxRbm, JaxRbmSpinPhase
->>>>>>> 12ca9fc2
+    from .jax import Jax, JaxRbm, JaxMpsPeriodic, JaxRbmSpinPhase
 
 
 if torch_available:
